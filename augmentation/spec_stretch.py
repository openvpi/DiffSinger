--- conflicted
+++ resolved
@@ -48,13 +48,9 @@
             ).cpu().numpy()
 
             f0, _ = self.pe.get_pitch(
-<<<<<<< HEAD
-                wav, aug_item['length'], hparams, speed=speed, interp_uv=True
-=======
                 wav, samplerate=hparams['audio_sample_rate'], length=aug_item['length'],
                 hop_size=hparams['hop_size'], f0_min=hparams['f0_min'], f0_max=hparams['f0_max'],
-                speed=speed, interp_uv=hparams['interp_uv']
->>>>>>> e5c79c0c
+                speed=speed, interp_uv=True
             )
             aug_item['f0'] = f0.astype(np.float32)
 
