--- conflicted
+++ resolved
@@ -110,18 +110,8 @@
     dropout_rate: 0.0
 
 variances_prediction_args:
-<<<<<<< HEAD
   total_repeat_bins: 64
-  backbone_type: 'wavenet'
-  backbone_args:
-    num_layers: 10
-    num_channels: 256
-    dilation_cycle_length: 4
-# backbone_type: 'lynxnet'
-=======
-  total_repeat_bins: 48
 # backbone_type: 'wavenet'
->>>>>>> 300676a8
 # backbone_args:
 #   num_layers: 10
 #   num_channels: 192
