import shutil
from pathlib import Path
from typing import Union, List, Tuple, Dict

import onnx
import onnxsim
import torch

from basics.base_exporter import BaseExporter
from deployment.modules.toplevel import DiffSingerVarianceONNX
from utils import load_ckpt, onnx_helper, remove_suffix
from utils.hparams import hparams
from utils.phoneme_utils import locate_dictionary, build_phoneme_list
from utils.text_encoder import TokenTextEncoder


class DiffSingerVarianceExporter(BaseExporter):
    def __init__(
            self,
            device: Union[str, torch.device] = 'cpu',
            cache_dir: Path = None,
            ckpt_steps: int = None,
            export_spk: List[Tuple[str, Dict[str, float]]] = None,
            freeze_spk: Tuple[str, Dict[str, float]] = None
    ):
        super().__init__(device=device, cache_dir=cache_dir)
        # Basic attributes
        self.model_name: str = hparams['exp_name']
        self.ckpt_steps: int = ckpt_steps
        self.spk_map: dict = self.build_spk_map()
        self.vocab = TokenTextEncoder(vocab_list=build_phoneme_list())
        self.model = self.build_model()
        self.linguistic_encoder_cache_path = self.cache_dir / 'linguistic.onnx'
        self.dur_predictor_cache_path = self.cache_dir / 'dur.onnx'
        self.pitch_preprocess_cache_path = self.cache_dir / 'pitch_pre.onnx'
        self.pitch_diffusion_cache_path = self.cache_dir / 'pitch.onnx'
        self.pitch_postprocess_cache_path = self.cache_dir / 'pitch_post.onnx'
        self.variance_preprocess_cache_path = self.cache_dir / 'variance_pre.onnx'
        self.variance_diffusion_cache_path = self.cache_dir / 'variance.onnx'
        self.variance_postprocess_cache_path = self.cache_dir / 'variance_post.onnx'

        # Attributes for logging
        self.fs2_class_name = remove_suffix(self.model.fs2.__class__.__name__, 'ONNX')
        self.dur_predictor_class_name = \
            remove_suffix(self.model.fs2.dur_predictor.__class__.__name__, 'ONNX') \
            if self.model.predict_dur else None
        self.pitch_denoiser_class_name = \
            remove_suffix(self.model.pitch_predictor.denoise_fn.__class__.__name__, 'ONNX') \
            if self.model.predict_pitch else None
        self.pitch_diffusion_class_name = \
            remove_suffix(self.model.pitch_predictor.__class__.__name__, 'ONNX') \
            if self.model.predict_pitch else None
        self.variance_denoiser_class_name = \
            remove_suffix(self.model.variance_predictor.denoise_fn.__class__.__name__, 'ONNX') \
            if self.model.predict_variances else None
        self.variance_diffusion_class_name = \
            remove_suffix(self.model.variance_predictor.__class__.__name__, 'ONNX') \
            if self.model.predict_variances else None

        # Attributes for exporting
        self.freeze_spk: Tuple[str, Dict[str, float]] = freeze_spk \
            if hparams['use_spk_id'] else None
        self.export_spk: List[Tuple[str, Dict[str, float]]] = export_spk \
            if hparams['use_spk_id'] and export_spk is not None else []
        if hparams['use_spk_id']:
            if not self.export_spk and self.freeze_spk is None:
                # In case the user did not specify any speaker settings:
                if len(self.spk_map) == 1:
                    # If there is only one speaker, freeze him/her.
                    first_spk = next(iter(self.spk_map.keys()))
                    self.freeze_spk = (first_spk, {first_spk: 1.0})
                else:
                    # If there are multiple speakers, export them all.
                    self.export_spk = [(name, {name: 1.0}) for name in self.spk_map.keys()]
            if self.freeze_spk is not None:
                self.model.register_buffer('frozen_spk_embed', self._perform_spk_mix(self.freeze_spk[1]))

    def build_model(self) -> DiffSingerVarianceONNX:
        model = DiffSingerVarianceONNX(
            vocab_size=len(self.vocab)
        ).eval().to(self.device)
        load_ckpt(model, hparams['work_dir'], ckpt_steps=self.ckpt_steps,
                  prefix_in_ckpt='model', strict=True, device=self.device)
        model.build_smooth_op(self.device)
        return model

    def export(self, path: Path):
        path.mkdir(parents=True, exist_ok=True)
        model_name = self.model_name
        if self.freeze_spk is not None:
            model_name += '.' + self.freeze_spk[0]
        self.export_model(path, model_name)
        self.export_attachments(path)

    def export_model(self, path: Path, model_name: str = None):
        self._torch_export_model()
        linguistic_onnx = self._optimize_linguistic_graph(onnx.load(self.linguistic_encoder_cache_path))
        linguistic_path = path / f'{model_name}.linguistic.onnx'
        onnx.save(linguistic_onnx, linguistic_path)
        print(f'| export linguistic encoder => {linguistic_path}')
        self.linguistic_encoder_cache_path.unlink()
        if self.model.predict_dur:
            dur_predictor_onnx = self._optimize_dur_predictor_graph(onnx.load(self.dur_predictor_cache_path))
            dur_predictor_path = path / f'{model_name}.dur.onnx'
            onnx.save(dur_predictor_onnx, dur_predictor_path)
            self.dur_predictor_cache_path.unlink()
            print(f'| export dur predictor => {dur_predictor_path}')
        if self.model.predict_pitch:
            pitch_predictor_onnx = self._optimize_merge_pitch_predictor_graph(
                onnx.load(self.pitch_preprocess_cache_path),
                onnx.load(self.pitch_diffusion_cache_path),
                onnx.load(self.pitch_postprocess_cache_path)
            )
            pitch_predictor_path = path / f'{model_name}.pitch.onnx'
            onnx.save(pitch_predictor_onnx, pitch_predictor_path)
            self.pitch_preprocess_cache_path.unlink()
            self.pitch_diffusion_cache_path.unlink()
            self.pitch_postprocess_cache_path.unlink()
            print(f'| export pitch predictor => {pitch_predictor_path}')
        if self.model.predict_variances:
            variance_predictor_onnx = self._optimize_merge_variance_predictor_graph(
                onnx.load(self.variance_preprocess_cache_path),
                onnx.load(self.variance_diffusion_cache_path),
                onnx.load(self.variance_postprocess_cache_path)
            )
            variance_predictor_path = path / f'{model_name}.variance.onnx'
            onnx.save(variance_predictor_onnx, variance_predictor_path)
            self.variance_preprocess_cache_path.unlink()
            self.variance_diffusion_cache_path.unlink()
            self.variance_postprocess_cache_path.unlink()
            print(f'| export variance predictor => {variance_predictor_path}')

    def export_attachments(self, path: Path):
        for spk in self.export_spk:
            self._export_spk_embed(
                path / f'{self.model_name}.{spk[0]}.emb',
                self._perform_spk_mix(spk[1])
            )
        self._export_dictionary(path / 'dictionary.txt')
        self._export_phonemes((path / f'{self.model_name}.phonemes.txt'))

    @torch.no_grad()
    def _torch_export_model(self):
        # Prepare inputs for FastSpeech2 and dur predictor tracing
        tokens = torch.LongTensor([[1] * 5]).to(self.device)
        ph_dur = torch.LongTensor([[3, 5, 2, 1, 4]]).to(self.device)
        word_div = torch.LongTensor([[2, 2, 1]]).to(self.device)
        word_dur = torch.LongTensor([[8, 3, 4]]).to(self.device)
        encoder_out = torch.rand(1, 5, hparams['hidden_size'], dtype=torch.float32, device=self.device)
        x_masks = tokens == 0
        ph_midi = torch.LongTensor([[60] * 5]).to(self.device)
        encoder_output_names = ['encoder_out', 'x_masks']
        encoder_common_axes = {
            'encoder_out': {
                1: 'n_tokens'
            },
            'x_masks': {
                1: 'n_tokens'
            }
        }
        input_spk_embed = hparams['use_spk_id'] and not self.freeze_spk

        print(f'Exporting {self.fs2_class_name}...')
        if self.model.predict_dur:
            torch.onnx.export(
                self.model.view_as_linguistic_encoder(),
                (
                    tokens,
                    word_div,
                    word_dur
                ),
                self.linguistic_encoder_cache_path,
                input_names=[
                    'tokens',
                    'word_div',
                    'word_dur'
                ],
                output_names=encoder_output_names,
                dynamic_axes={
                    'tokens': {
                        1: 'n_tokens'
                    },
                    'word_div': {
                        1: 'n_words'
                    },
                    'word_dur': {
                        1: 'n_words'
                    },
                    **encoder_common_axes
                },
                opset_version=15
            )

            print(f'Exporting {self.dur_predictor_class_name}...')
            torch.onnx.export(
                self.model.view_as_dur_predictor(),
                (
                    encoder_out,
                    x_masks,
                    ph_midi,
                    *([torch.rand(
                        1, 5, hparams['hidden_size'],
                        dtype=torch.float32, device=self.device
                    )] if input_spk_embed else [])
                ),
                self.dur_predictor_cache_path,
                input_names=[
                    'encoder_out',
                    'x_masks',
                    'ph_midi',
                    *(['spk_embed'] if input_spk_embed else [])
                ],
                output_names=[
                    'ph_dur_pred'
                ],
                dynamic_axes={
                    'ph_midi': {
                        1: 'n_tokens'
                    },
                    'ph_dur_pred': {
                        1: 'n_tokens'
                    },
                    **({'spk_embed': {1: 'n_tokens'}} if input_spk_embed else {}),
                    **encoder_common_axes
                },
                opset_version=15
            )
        else:
            torch.onnx.export(
                self.model.view_as_linguistic_encoder(),
                (
                    tokens,
                    ph_dur
                ),
                self.linguistic_encoder_cache_path,
                input_names=[
                    'tokens',
                    'ph_dur'
                ],
                output_names=encoder_output_names,
                dynamic_axes={
                    'tokens': {
                        1: 'n_tokens'
                    },
                    'ph_dur': {
                        1: 'n_tokens'
                    },
                    **encoder_common_axes
                },
                opset_version=15
            )

        if self.model.predict_pitch:
            # Prepare inputs for preprocessor of PitchDiffusion
            note_midi = torch.FloatTensor([[60.] * 4]).to(self.device)
            note_dur = torch.LongTensor([[2, 6, 3, 4]]).to(self.device)
            pitch = torch.FloatTensor([[60.] * 15]).to(self.device)
            expressiveness = torch.ones_like(pitch)
            retake = torch.ones_like(pitch, dtype=torch.bool)
            torch.onnx.export(
                self.model.view_as_pitch_preprocess(),
                (
                    encoder_out,
                    ph_dur,
                    note_midi,
                    note_dur,
                    expressiveness,
                    pitch,
                    retake,
                    *([torch.rand(
                        1, 15, hparams['hidden_size'],
                        dtype=torch.float32, device=self.device
                    )] if input_spk_embed else [])
                ),
                self.pitch_preprocess_cache_path,
                input_names=[
                    'encoder_out', 'ph_dur',
                    'note_midi', 'note_dur',
<<<<<<< HEAD
                    'expressiveness', 'pitch', 'retake'
=======
                    'pitch', 'retake',
                    *(['spk_embed'] if input_spk_embed else [])
>>>>>>> f3dd1ecc
                ],
                output_names=[
                    'pitch_cond', 'base_pitch'
                ],
                dynamic_axes={
                    'encoder_out': {
                        1: 'n_tokens'
                    },
                    'ph_dur': {
                        1: 'n_tokens'
                    },
                    'note_midi': {
                        1: 'n_notes'
                    },
                    'note_dur': {
                        1: 'n_notes'
                    },
                    'expressiveness': {
                        1: 'n_frames'
                    },
                    'pitch': {
                        1: 'n_frames'
                    },
                    'retake': {
                        1: 'n_frames'
                    },
                    'pitch_cond': {
                        1: 'n_frames'
                    },
                    'base_pitch': {
                        1: 'n_frames'
                    },
                    **({'spk_embed': {1: 'n_frames'}} if input_spk_embed else {})
                },
                opset_version=15
            )

            # Prepare inputs for denoiser tracing and PitchDiffusion scripting
            shape = (1, 1, hparams['pitch_prediction_args']['repeat_bins'], 15)
            noise = torch.randn(shape, device=self.device)
            condition = torch.rand((1, hparams['hidden_size'], 15), device=self.device)
            step = (torch.rand((1,), device=self.device) * hparams['K_step']).long()

            print(f'Tracing {self.pitch_denoiser_class_name} denoiser...')
            pitch_diffusion = self.model.view_as_pitch_diffusion()
            pitch_diffusion.pitch_predictor.denoise_fn = torch.jit.trace(
                pitch_diffusion.pitch_predictor.denoise_fn,
                (
                    noise,
                    step,
                    condition
                )
            )

            print(f'Scripting {self.pitch_diffusion_class_name}...')
            pitch_diffusion = torch.jit.script(
                pitch_diffusion,
                example_inputs=[
                    (
                        condition.transpose(1, 2),
                        1  # p_sample branch
                    ),
                    (
                        condition.transpose(1, 2),
                        200  # p_sample_plms branch
                    )
                ]
            )

            print(f'Exporting {self.pitch_diffusion_class_name}...')
            torch.onnx.export(
                pitch_diffusion,
                (
                    condition.transpose(1, 2),
                    200
                ),
                self.pitch_diffusion_cache_path,
                input_names=[
                    'pitch_cond', 'speedup'
                ],
                output_names=[
                    'x_pred'
                ],
                dynamic_axes={
                    'pitch_cond': {
                        1: 'n_frames'
                    },
                    'x_pred': {
                        1: 'n_frames'
                    }
                },
                opset_version=15
            )

            # Prepare inputs for postprocessor of MultiVarianceDiffusion
            torch.onnx.export(
                self.model.view_as_pitch_postprocess(),
                (
                    pitch,
                    pitch
                ),
                self.pitch_postprocess_cache_path,
                input_names=[
                    'x_pred',
                    'base_pitch'
                ],
                output_names=[
                    'pitch_pred'
                ],
                dynamic_axes={
                    'x_pred': {
                        1: 'n_frames'
                    },
                    'base_pitch': {
                        1: 'n_frames'
                    },
                    'pitch_pred': {
                        1: 'n_frames'
                    }
                },
                opset_version=15
            )

        if self.model.predict_variances:
            total_repeat_bins = hparams['variances_prediction_args']['total_repeat_bins']
            repeat_bins = total_repeat_bins // len(self.model.variance_prediction_list)

            # Prepare inputs for preprocessor of MultiVarianceDiffusion
            pitch = torch.FloatTensor([[60.] * 15]).to(self.device)
            variances = {
                v_name: torch.FloatTensor([[0.] * 15]).to(self.device)
                for v_name in self.model.variance_prediction_list
            }
            retake = torch.ones_like(pitch, dtype=torch.bool)[..., None].tile(len(self.model.variance_prediction_list))
            torch.onnx.export(
                self.model.view_as_variance_preprocess(),
                (
                    encoder_out,
                    ph_dur,
                    pitch,
                    variances,
                    retake,
                    *([torch.rand(
                        1, 15, hparams['hidden_size'],
                        dtype=torch.float32, device=self.device
                    )] if input_spk_embed else [])
                ),
                self.variance_preprocess_cache_path,
                input_names=[
                    'encoder_out', 'ph_dur', 'pitch',
                    *self.model.variance_prediction_list,
                    'retake',
                    *(['spk_embed'] if input_spk_embed else [])
                ],
                output_names=[
                    'variance_cond'
                ],
                dynamic_axes={
                    'encoder_out': {
                        1: 'n_tokens'
                    },
                    'ph_dur': {
                        1: 'n_tokens'
                    },
                    'pitch': {
                        1: 'n_frames'
                    },
                    **{
                        v_name: {
                            1: 'n_frames'
                        }
                        for v_name in self.model.variance_prediction_list
                    },
                    'retake': {
                        1: 'n_frames'
                    },
                    **({'spk_embed': {1: 'n_frames'}} if input_spk_embed else {})
                },
                opset_version=15
            )

            # Prepare inputs for denoiser tracing and MultiVarianceDiffusion scripting
            shape = (1, len(self.model.variance_prediction_list), repeat_bins, 15)
            noise = torch.randn(shape, device=self.device)
            condition = torch.rand((1, hparams['hidden_size'], 15), device=self.device)
            step = (torch.rand((1,), device=self.device) * hparams['K_step']).long()

            print(f'Tracing {self.variance_denoiser_class_name} denoiser...')
            variance_diffusion = self.model.view_as_variance_diffusion()
            variance_diffusion.variance_predictor.denoise_fn = torch.jit.trace(
                variance_diffusion.variance_predictor.denoise_fn,
                (
                    noise,
                    step,
                    condition
                )
            )

            print(f'Scripting {self.variance_diffusion_class_name}...')
            variance_diffusion = torch.jit.script(
                variance_diffusion,
                example_inputs=[
                    (
                        condition.transpose(1, 2),
                        1  # p_sample branch
                    ),
                    (
                        condition.transpose(1, 2),
                        200  # p_sample_plms branch
                    )
                ]
            )

            print(f'Exporting {self.variance_diffusion_class_name}...')
            torch.onnx.export(
                variance_diffusion,
                (
                    condition.transpose(1, 2),
                    200
                ),
                self.variance_diffusion_cache_path,
                input_names=[
                    'variance_cond', 'speedup'
                ],
                output_names=[
                    'xs_pred'
                ],
                dynamic_axes={
                    'variance_cond': {
                        1: 'n_frames'
                    },
                    'xs_pred': {
                        (1 if len(self.model.variance_prediction_list) == 1 else 2): 'n_frames'
                    }
                },
                opset_version=15
            )

            # Prepare inputs for postprocessor of MultiVarianceDiffusion
            xs_shape = (1, 15) \
                if len(self.model.variance_prediction_list) == 1 \
                else (1, len(self.model.variance_prediction_list), 15)
            xs_pred = torch.randn(xs_shape, dtype=torch.float32, device=self.device)
            torch.onnx.export(
                self.model.view_as_variance_postprocess(),
                (
                    xs_pred
                ),
                self.variance_postprocess_cache_path,
                input_names=[
                    'xs_pred'
                ],
                output_names=[
                    f'{v_name}_pred'
                    for v_name in self.model.variance_prediction_list
                ],
                dynamic_axes={
                    'xs_pred': {
                        (1 if len(self.model.variance_prediction_list) == 1 else 2): 'n_frames'
                    },
                    **{
                        f'{v_name}_pred': {
                            1: 'n_frames'
                        }
                        for v_name in self.model.variance_prediction_list
                    }
                },
                opset_version=15
            )

    @torch.no_grad()
    def _perform_spk_mix(self, spk_mix: Dict[str, float]):
        spk_mix_ids = []
        spk_mix_values = []
        for name, value in spk_mix.items():
            spk_mix_ids.append(self.spk_map[name])
            assert value >= 0., f'Speaker mix checks failed.\n' \
                                f'Proportion of speaker \'{name}\' is negative.'
            spk_mix_values.append(value)
        spk_mix_id_N = torch.LongTensor(spk_mix_ids).to(self.device)[None]  # => [1, N]
        spk_mix_value_N = torch.FloatTensor(spk_mix_values).to(self.device)[None]  # => [1, N]
        spk_mix_value_sum = spk_mix_value_N.sum()
        assert spk_mix_value_sum > 0., f'Speaker mix checks failed.\n' \
                                       f'Proportions of speaker mix sum to zero.'
        spk_mix_value_N /= spk_mix_value_sum  # normalize
        spk_mix_embed = torch.sum(
            self.model.spk_embed(spk_mix_id_N) * spk_mix_value_N.unsqueeze(2),  # => [1, N, H]
            dim=1, keepdim=False
        )  # => [1, H]
        return spk_mix_embed

    def _optimize_linguistic_graph(self, linguistic: onnx.ModelProto) -> onnx.ModelProto:
        onnx_helper.model_override_io_shapes(
            linguistic,
            output_shapes={
                'encoder_out': (1, 'n_tokens', hparams['hidden_size'])
            }
        )
        print(f'Running ONNX Simplifier on {self.fs2_class_name}...')
        linguistic, check = onnxsim.simplify(linguistic, include_subgraph=True)
        assert check, 'Simplified ONNX model could not be validated'
        print(f'| optimize graph: {self.fs2_class_name}')
        return linguistic

    def _optimize_dur_predictor_graph(self, dur_predictor: onnx.ModelProto) -> onnx.ModelProto:
        onnx_helper.model_override_io_shapes(
            dur_predictor,
            output_shapes={
                'ph_dur_pred': (1, 'n_tokens')
            }
        )
        print(f'Running ONNX Simplifier on {self.dur_predictor_class_name}...')
        dur_predictor, check = onnxsim.simplify(dur_predictor, include_subgraph=True)
        assert check, 'Simplified ONNX model could not be validated'
        print(f'| optimize graph: {self.dur_predictor_class_name}')
        return dur_predictor

    def _optimize_merge_pitch_predictor_graph(
            self, pitch_pre: onnx.ModelProto, pitch_diffusion: onnx.ModelProto, pitch_post: onnx.ModelProto
    ) -> onnx.ModelProto:
        onnx_helper.model_override_io_shapes(
            pitch_pre, output_shapes={'pitch_cond': (1, 'n_frames', hparams['hidden_size'])}
        )
        pitch_pre, check = onnxsim.simplify(pitch_pre, include_subgraph=True)
        assert check, 'Simplified ONNX model could not be validated'

        onnx_helper.model_override_io_shapes(
            pitch_diffusion, output_shapes={'pitch_pred': (1, 'n_frames')}
        )
        print(f'Running ONNX Simplifier #1 on {self.pitch_diffusion_class_name}...')
        pitch_diffusion, check = onnxsim.simplify(pitch_diffusion, include_subgraph=True)
        assert check, 'Simplified ONNX model could not be validated'
        onnx_helper.graph_fold_back_to_squeeze(pitch_diffusion.graph)
        onnx_helper.graph_extract_conditioner_projections(
            graph=pitch_diffusion.graph, op_type='Conv',
            weight_pattern=r'pitch_predictor\.denoise_fn\.residual_layers\.\d+\.conditioner_projection\.weight',
            alias_prefix='/pitch_predictor/denoise_fn/cache'
        )
        onnx_helper.graph_remove_unused_values(pitch_diffusion.graph)
        print(f'Running ONNX Simplifier #2 on {self.pitch_diffusion_class_name}...')
        pitch_diffusion, check = onnxsim.simplify(pitch_diffusion, include_subgraph=True)
        assert check, 'Simplified ONNX model could not be validated'

        onnx_helper.model_add_prefixes(pitch_pre, node_prefix='/pre', ignored_pattern=r'.*embed.*')
        onnx_helper.model_add_prefixes(pitch_pre, dim_prefix='pre.', ignored_pattern='(n_tokens)|(n_notes)|(n_frames)')
        onnx_helper.model_add_prefixes(pitch_post, node_prefix='/post', ignored_pattern=None)
        onnx_helper.model_add_prefixes(pitch_post, dim_prefix='post.', ignored_pattern='n_frames')
        pitch_pre_diffusion = onnx.compose.merge_models(
            pitch_pre, pitch_diffusion, io_map=[('pitch_cond', 'pitch_cond')],
            prefix1='', prefix2='', doc_string='',
            producer_name=pitch_pre.producer_name, producer_version=pitch_pre.producer_version,
            domain=pitch_pre.domain, model_version=pitch_pre.model_version
        )
        pitch_pre_diffusion.graph.name = pitch_pre.graph.name
        pitch_predictor = onnx.compose.merge_models(
            pitch_pre_diffusion, pitch_post, io_map=[
                ('x_pred', 'x_pred'), ('base_pitch', 'base_pitch')
            ], prefix1='', prefix2='', doc_string='',
            producer_name=pitch_pre.producer_name, producer_version=pitch_pre.producer_version,
            domain=pitch_pre.domain, model_version=pitch_pre.model_version
        )
        pitch_predictor.graph.name = pitch_pre.graph.name

        print(f'| optimize graph: {self.pitch_diffusion_class_name}')
        return pitch_predictor

    def _optimize_merge_variance_predictor_graph(
            self, var_pre: onnx.ModelProto, var_diffusion: onnx.ModelProto, var_post: onnx.ModelProto
    ):
        onnx_helper.model_override_io_shapes(
            var_pre, output_shapes={'variance_cond': (1, 'n_frames', hparams['hidden_size'])}
        )
        var_pre, check = onnxsim.simplify(var_pre, include_subgraph=True)
        assert check, 'Simplified ONNX model could not be validated'

        onnx_helper.model_override_io_shapes(
            var_diffusion, output_shapes={
                'xs_pred': (1, 'n_frames')
                if len(self.model.variance_prediction_list) == 1
                else (1, len(self.model.variance_prediction_list), 'n_frames')
            }
        )
        print(f'Running ONNX Simplifier #1 on'
              f' {self.variance_diffusion_class_name}...')
        var_diffusion, check = onnxsim.simplify(var_diffusion, include_subgraph=True)
        assert check, 'Simplified ONNX model could not be validated'
        onnx_helper.graph_fold_back_to_squeeze(var_diffusion.graph)
        onnx_helper.graph_extract_conditioner_projections(
            graph=var_diffusion.graph, op_type='Conv',
            weight_pattern=r'variance_predictor\.denoise_fn\.residual_layers\.\d+\.conditioner_projection\.weight',
            alias_prefix='/variance_predictor/denoise_fn/cache'
        )
        onnx_helper.graph_remove_unused_values(var_diffusion.graph)
        print(f'Running ONNX Simplifier #2 on {self.variance_diffusion_class_name}...')
        var_diffusion, check = onnxsim.simplify(var_diffusion, include_subgraph=True)
        assert check, 'Simplified ONNX model could not be validated'

        var_post, check = onnxsim.simplify(var_post, include_subgraph=True)
        assert check, 'Simplified ONNX model could not be validated'

        ignored_variance_names = '|'.join([f'({v_name})' for v_name in self.model.variance_prediction_list])
        onnx_helper.model_add_prefixes(
            var_pre, node_prefix='/pre', value_info_prefix='/pre',
            ignored_pattern=fr'.*((embed)|{ignored_variance_names}).*'
        )
        onnx_helper.model_add_prefixes(var_pre, dim_prefix='pre.', ignored_pattern='(n_tokens)|(n_frames)')
        onnx_helper.model_add_prefixes(
            var_post, node_prefix='/post', value_info_prefix='/post',
            ignored_pattern=None
        )
        onnx_helper.model_add_prefixes(var_post, dim_prefix='post.', ignored_pattern='n_frames')

        print(f'Merging {self.variance_diffusion_class_name} subroutines...')
        var_pre_diffusion = onnx.compose.merge_models(
            var_pre, var_diffusion, io_map=[('variance_cond', 'variance_cond')],
            prefix1='', prefix2='', doc_string='',
            producer_name=var_pre.producer_name, producer_version=var_pre.producer_version,
            domain=var_pre.domain, model_version=var_pre.model_version
        )
        var_pre_diffusion.graph.name = var_pre.graph.name
        var_predictor = onnx.compose.merge_models(
            var_pre_diffusion, var_post, io_map=[('xs_pred', 'xs_pred')],
            prefix1='', prefix2='', doc_string='',
            producer_name=var_pre.producer_name, producer_version=var_pre.producer_version,
            domain=var_pre.domain, model_version=var_pre.model_version
        )
        var_predictor.graph.name = var_pre.graph.name
        return var_predictor

    # noinspection PyMethodMayBeStatic
    def _export_spk_embed(self, path: Path, spk_embed: torch.Tensor):
        with open(path, 'wb') as f:
            f.write(spk_embed.cpu().numpy().tobytes())
        print(f'| export spk embed => {path}')

    # noinspection PyMethodMayBeStatic
    def _export_dictionary(self, path: Path):
        print(f'| export dictionary => {path}')
        shutil.copy(locate_dictionary(), path)

    def _export_phonemes(self, path: Path):
        self.vocab.store_to_file(path)
        print(f'| export phonemes => {path}')<|MERGE_RESOLUTION|>--- conflicted
+++ resolved
@@ -20,6 +20,7 @@
             device: Union[str, torch.device] = 'cpu',
             cache_dir: Path = None,
             ckpt_steps: int = None,
+            expose_expr: bool = False,
             export_spk: List[Tuple[str, Dict[str, float]]] = None,
             freeze_spk: Tuple[str, Dict[str, float]] = None
     ):
@@ -58,6 +59,7 @@
             if self.model.predict_variances else None
 
         # Attributes for exporting
+        self.expose_expr = expose_expr
         self.freeze_spk: Tuple[str, Dict[str, float]] = freeze_spk \
             if hparams['use_spk_id'] else None
         self.export_spk: List[Tuple[str, Dict[str, float]]] = export_spk \
@@ -255,7 +257,6 @@
             note_midi = torch.FloatTensor([[60.] * 4]).to(self.device)
             note_dur = torch.LongTensor([[2, 6, 3, 4]]).to(self.device)
             pitch = torch.FloatTensor([[60.] * 15]).to(self.device)
-            expressiveness = torch.ones_like(pitch)
             retake = torch.ones_like(pitch, dtype=torch.bool)
             torch.onnx.export(
                 self.model.view_as_pitch_preprocess(),
@@ -264,8 +265,11 @@
                     ph_dur,
                     note_midi,
                     note_dur,
-                    expressiveness,
                     pitch,
+                    *([
+                        torch.ones_like(pitch)
+                        if self.expose_expr else []
+                    ]),
                     retake,
                     *([torch.rand(
                         1, 15, hparams['hidden_size'],
@@ -276,12 +280,10 @@
                 input_names=[
                     'encoder_out', 'ph_dur',
                     'note_midi', 'note_dur',
-<<<<<<< HEAD
-                    'expressiveness', 'pitch', 'retake'
-=======
-                    'pitch', 'retake',
+                    'pitch',
+                    *(['expr'] if self.expose_expr else []),
+                    'retake',
                     *(['spk_embed'] if input_spk_embed else [])
->>>>>>> f3dd1ecc
                 ],
                 output_names=[
                     'pitch_cond', 'base_pitch'
@@ -299,9 +301,7 @@
                     'note_dur': {
                         1: 'n_notes'
                     },
-                    'expressiveness': {
-                        1: 'n_frames'
-                    },
+                    **({'expr': {1: 'n_frames'}} if self.expose_expr else {}),
                     'pitch': {
                         1: 'n_frames'
                     },
