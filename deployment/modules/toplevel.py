import numpy as np
import copy

import torch
import torch.nn as nn
import torch.nn.functional as F
from torch import Tensor

from deployment.modules.diffusion import (
    GaussianDiffusionONNX, PitchDiffusionONNX, MultiVarianceDiffusionONNX
)
from deployment.modules.fastspeech2 import FastSpeech2AcousticONNX, FastSpeech2VarianceONNX
from modules.toplevel import DiffSingerAcoustic, DiffSingerVariance
from utils.hparams import hparams


class DiffSingerAcousticONNX(DiffSingerAcoustic):
    def __init__(self, vocab_size, out_dims):
        super().__init__(vocab_size, out_dims)
        del self.fs2
        del self.diffusion
        self.fs2 = FastSpeech2AcousticONNX(
            vocab_size=vocab_size
        )
        self.diffusion = GaussianDiffusionONNX(
            out_dims=out_dims,
            num_feats=1,
            timesteps=hparams['timesteps'],
            k_step=hparams['K_step'],
            denoiser_type=hparams['diff_decoder_type'],
            denoiser_args={
                'n_layers': hparams['residual_layers'],
                'n_chans': hparams['residual_channels'],
                'n_dilates': hparams['dilation_cycle_length'],
            },
            spec_min=hparams['spec_min'],
            spec_max=hparams['spec_max']
        )

    def forward_fs2(
            self,
            tokens: Tensor,
            durations: Tensor,
            f0: Tensor,
            variances: dict,
            gender: Tensor = None,
            velocity: Tensor = None,
            spk_embed: Tensor = None
    ) -> Tensor:
        return self.fs2(
            tokens, durations, f0, variances=variances,
            gender=gender, velocity=velocity, spk_embed=spk_embed
        )

    def forward_diffusion(self, condition: Tensor, speedup: int) -> Tensor:
        return self.diffusion(condition, speedup)

    def view_as_fs2(self) -> nn.Module:
        model = copy.deepcopy(self)
        try:
            del model.variance_embeds
            del model.variance_adaptor
        except AttributeError:
            pass
        del model.diffusion
        model.forward = model.forward_fs2
        return model

    def view_as_adaptor(self) -> nn.Module:
        model = copy.deepcopy(self)
        del model.fs2
        del model.diffusion
        raise NotImplementedError()

    def view_as_diffusion(self) -> nn.Module:
        model = copy.deepcopy(self)
        del model.fs2
        try:
            del model.variance_embeds
            del model.variance_adaptor
        except AttributeError:
            pass
        model.forward = model.forward_diffusion
        return model


class DiffSingerVarianceONNX(DiffSingerVariance):
    def __init__(self, vocab_size):
        super().__init__(vocab_size=vocab_size)
        del self.fs2
        self.fs2 = FastSpeech2VarianceONNX(
            vocab_size=vocab_size
        )
        self.hidden_size = hparams['hidden_size']
        if self.predict_pitch:
            del self.pitch_predictor
            self.smooth: nn.Conv1d = None
            pitch_hparams = hparams['pitch_prediction_args']
            self.pitch_predictor = PitchDiffusionONNX(
                vmin=pitch_hparams['pitd_norm_min'],
                vmax=pitch_hparams['pitd_norm_max'],
                cmin=pitch_hparams['pitd_clip_min'],
                cmax=pitch_hparams['pitd_clip_max'],
                repeat_bins=pitch_hparams['repeat_bins'],
                timesteps=hparams['timesteps'],
                k_step=hparams['K_step'],
                denoiser_type=hparams['diff_decoder_type'],
                denoiser_args={
                    'n_layers': pitch_hparams['residual_layers'],
                    'n_chans': pitch_hparams['residual_channels'],
                    'n_dilates': pitch_hparams['dilation_cycle_length'],
                },
            )
        if self.predict_variances:
            del self.variance_predictor
            self.variance_predictor = self.build_adaptor(cls=MultiVarianceDiffusionONNX)

    def build_smooth_op(self, device):
        smooth_kernel_size = round(hparams['midi_smooth_width'] * hparams['audio_sample_rate'] / hparams['hop_size'])
        smooth = nn.Conv1d(
            in_channels=1,
            out_channels=1,
            kernel_size=smooth_kernel_size,
            bias=False,
            padding='same',
            padding_mode='replicate'
        ).eval()
        smooth_kernel = torch.sin(torch.from_numpy(
            np.linspace(0, 1, smooth_kernel_size).astype(np.float32) * np.pi
        ))
        smooth_kernel /= smooth_kernel.sum()
        smooth.weight.data = smooth_kernel[None, None]
        self.smooth = smooth.to(device)

    def embed_frozen_spk(self, encoder_out):
        if hparams['use_spk_id'] and hasattr(self, 'frozen_spk_embed'):
            encoder_out += self.frozen_spk_embed
        return encoder_out

    def forward_linguistic_encoder_word(self, tokens, word_div, word_dur):
        encoder_out, x_masks = self.fs2.forward_encoder_word(tokens, word_div, word_dur)
        encoder_out = self.embed_frozen_spk(encoder_out)
        return encoder_out, x_masks

    def forward_linguistic_encoder_phoneme(self, tokens, ph_dur):
        encoder_out, x_masks = self.fs2.forward_encoder_phoneme(tokens, ph_dur)
        encoder_out = self.embed_frozen_spk(encoder_out)
        return encoder_out, x_masks

    def forward_dur_predictor(self, encoder_out, x_masks, ph_midi, spk_embed=None):
        return self.fs2.forward_dur_predictor(encoder_out, x_masks, ph_midi, spk_embed=spk_embed)

    def forward_mel2x_gather(self, x_src, x_dur, x_dim=None):
        mel2x = self.lr(x_dur)
        if x_dim is not None:
            x_src = F.pad(x_src, [0, 0, 1, 0])
            mel2x = mel2x[..., None].repeat([1, 1, x_dim])
        else:
            x_src = F.pad(x_src, [1, 0])
        x_cond = torch.gather(x_src, 1, mel2x)
        return x_cond

    def forward_pitch_preprocess(
            self, encoder_out, ph_dur, note_midi, note_dur,
<<<<<<< HEAD
            expressiveness=None, pitch=None, retake=None
    ):
        condition = self.forward_mel2x_gather(encoder_out, ph_dur, x_dim=self.hidden_size)
        retake_true_embed = self.retake_embed(
            torch.ones(1, 1, dtype=torch.long, device=encoder_out.device)
        )  # [B=1, T=1] => [B=1, T=1, H]
        retake_false_embed = self.retake_embed(
            torch.zeros(1, 1, dtype=torch.long, device=encoder_out.device)
        )  # [B=1, T=1] => [B=1, T=1, H]
        expressiveness = (expressiveness * retake)[:, :, None]  # [B, T, 1]
        retake_embed = expressiveness * retake_true_embed + (1. - expressiveness) * retake_false_embed
        pitch_cond = condition + retake_embed
        frame_midi_pitch = self.forward_mel2x_gather(note_midi, note_dur, x_dim=None)
        base_pitch = self.smooth(frame_midi_pitch) * retake + pitch * ~retake
        pitch_cond += self.base_pitch_embed(base_pitch[:, :, None])
=======
            pitch=None, retake=None, spk_embed=None
    ):
        condition = self.forward_mel2x_gather(encoder_out, ph_dur, x_dim=self.hidden_size)
        condition += self.pitch_retake_embed(retake.long())
        frame_midi_pitch = self.forward_mel2x_gather(note_midi, note_dur, x_dim=None)
        base_pitch = self.smooth(frame_midi_pitch)
        base_pitch = base_pitch * retake + pitch * ~retake
        pitch_cond = condition + self.base_pitch_embed(base_pitch[:, :, None])
        if hparams['use_spk_id'] and spk_embed is not None:
            pitch_cond += spk_embed
>>>>>>> f3dd1ecc
        return pitch_cond, base_pitch

    def forward_pitch_diffusion(
            self, pitch_cond, speedup: int = 1
    ):
        x_pred = self.pitch_predictor(pitch_cond, speedup)
        return x_pred

    def forward_pitch_postprocess(self, x_pred, base_pitch):
        pitch_pred = self.pitch_predictor.clamp_spec(x_pred) + base_pitch
        return pitch_pred

    def forward_variance_preprocess(
            self, encoder_out, ph_dur, pitch,
            variances: dict = None, retake=None, spk_embed=None
    ):
        condition = self.forward_mel2x_gather(encoder_out, ph_dur, x_dim=self.hidden_size)
        variance_cond = condition + self.pitch_embed(pitch[:, :, None])
        non_retake_masks = [
            v_retake.float()  # [B, T, 1]
            for v_retake in (~retake).split(1, dim=2)
        ]
        variance_embeds = [
            self.variance_embeds[v_name](variances[v_name][:, :, None]) * v_masks
            for v_name, v_masks in zip(self.variance_prediction_list, non_retake_masks)
        ]
        variance_cond += torch.stack(variance_embeds, dim=-1).sum(-1)
        if hparams['use_spk_id'] and spk_embed is not None:
            variance_cond += spk_embed
        return variance_cond

    def forward_variance_diffusion(self, variance_cond, speedup: int = 1):
        xs_pred = self.variance_predictor(variance_cond, speedup)
        return xs_pred

    def forward_variance_postprocess(self, xs_pred):
        if self.variance_predictor.num_feats == 1:
            xs_pred = [xs_pred]
        else:
            xs_pred = xs_pred.unbind(dim=1)
        variance_pred = self.variance_predictor.clamp_spec(xs_pred)
        return tuple(variance_pred)

    def view_as_linguistic_encoder(self):
        model = copy.deepcopy(self)
        if self.predict_pitch:
            del model.pitch_predictor
        if self.predict_variances:
            del model.variance_predictor
        model.fs2 = model.fs2.view_as_encoder()
        if self.predict_dur:
            model.forward = model.forward_linguistic_encoder_word
        else:
            model.forward = model.forward_linguistic_encoder_phoneme
        return model

    def view_as_dur_predictor(self):
        model = copy.deepcopy(self)
        if self.predict_pitch:
            del model.pitch_predictor
        if self.predict_variances:
            del model.variance_predictor
        assert self.predict_dur
        model.fs2 = model.fs2.view_as_dur_predictor()
        model.forward = model.forward_dur_predictor
        return model

    def view_as_pitch_preprocess(self):
        model = copy.deepcopy(self)
        del model.fs2
        if self.predict_pitch:
            del model.pitch_predictor
        if self.predict_variances:
            del model.variance_predictor
        model.forward = model.forward_pitch_preprocess
        return model

    def view_as_pitch_diffusion(self):
        model = copy.deepcopy(self)
        del model.fs2
        del model.lr
        if self.predict_variances:
            del model.variance_predictor
        assert self.predict_pitch
        model.forward = model.forward_pitch_diffusion
        return model

    def view_as_pitch_postprocess(self):
        model = copy.deepcopy(self)
        del model.fs2
        if self.predict_variances:
            del model.variance_predictor
        model.forward = model.forward_pitch_postprocess
        return model

    def view_as_variance_preprocess(self):
        model = copy.deepcopy(self)
        del model.fs2
        if self.predict_pitch:
            del model.pitch_predictor
        if self.predict_variances:
            del model.variance_predictor
        model.forward = model.forward_variance_preprocess
        return model

    def view_as_variance_diffusion(self):
        model = copy.deepcopy(self)
        del model.fs2
        del model.lr
        if self.predict_pitch:
            del model.pitch_predictor
        assert self.predict_variances
        model.forward = model.forward_variance_diffusion
        return model

    def view_as_variance_postprocess(self):
        model = copy.deepcopy(self)
        del model.fs2
        if self.predict_pitch:
            del model.pitch_predictor
        model.forward = model.forward_variance_postprocess
        return model<|MERGE_RESOLUTION|>--- conflicted
+++ resolved
@@ -162,34 +162,27 @@
 
     def forward_pitch_preprocess(
             self, encoder_out, ph_dur, note_midi, note_dur,
-<<<<<<< HEAD
-            expressiveness=None, pitch=None, retake=None
+            pitch=None, expr=None, retake=None, spk_embed=None
     ):
         condition = self.forward_mel2x_gather(encoder_out, ph_dur, x_dim=self.hidden_size)
-        retake_true_embed = self.retake_embed(
-            torch.ones(1, 1, dtype=torch.long, device=encoder_out.device)
-        )  # [B=1, T=1] => [B=1, T=1, H]
-        retake_false_embed = self.retake_embed(
-            torch.zeros(1, 1, dtype=torch.long, device=encoder_out.device)
-        )  # [B=1, T=1] => [B=1, T=1, H]
-        expressiveness = (expressiveness * retake)[:, :, None]  # [B, T, 1]
-        retake_embed = expressiveness * retake_true_embed + (1. - expressiveness) * retake_false_embed
+        if expr is None:
+            retake_embed = self.pitch_retake_embed(retake.long())
+        else:
+            retake_true_embed = self.pitch_retake_embed(
+                torch.ones(1, 1, dtype=torch.long, device=encoder_out.device)
+            )  # [B=1, T=1] => [B=1, T=1, H]
+            retake_false_embed = self.pitch_retake_embed(
+                torch.zeros(1, 1, dtype=torch.long, device=encoder_out.device)
+            )  # [B=1, T=1] => [B=1, T=1, H]
+            expr = (expr * retake)[:, :, None]  # [B, T, 1]
+            retake_embed = expr * retake_true_embed + (1. - expr) * retake_false_embed
         pitch_cond = condition + retake_embed
-        frame_midi_pitch = self.forward_mel2x_gather(note_midi, note_dur, x_dim=None)
-        base_pitch = self.smooth(frame_midi_pitch) * retake + pitch * ~retake
-        pitch_cond += self.base_pitch_embed(base_pitch[:, :, None])
-=======
-            pitch=None, retake=None, spk_embed=None
-    ):
-        condition = self.forward_mel2x_gather(encoder_out, ph_dur, x_dim=self.hidden_size)
-        condition += self.pitch_retake_embed(retake.long())
         frame_midi_pitch = self.forward_mel2x_gather(note_midi, note_dur, x_dim=None)
         base_pitch = self.smooth(frame_midi_pitch)
         base_pitch = base_pitch * retake + pitch * ~retake
-        pitch_cond = condition + self.base_pitch_embed(base_pitch[:, :, None])
+        pitch_cond += self.base_pitch_embed(base_pitch[:, :, None])
         if hparams['use_spk_id'] and spk_embed is not None:
             pitch_cond += spk_embed
->>>>>>> f3dd1ecc
         return pitch_cond, base_pitch
 
     def forward_pitch_diffusion(
