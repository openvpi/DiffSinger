from typing import Dict

import torch
import torch.nn as nn
import torch.nn.functional as F
from torch import Tensor

from basics.base_module import CategorizedModule
from modules.commons.common_layers import (
    XavierUniformInitLinear as Linear,
    NormalInitEmbedding as Embedding
)
from modules.diffusion.ddpm import (
    GaussianDiffusion, PitchDiffusion
)
from modules.fastspeech.acoustic_encoder import FastSpeech2Acoustic
from modules.fastspeech.param_adaptor import ParameterAdaptorModule
from modules.fastspeech.tts_modules import RhythmRegulator, LengthRegulator
from modules.fastspeech.variance_encoder import FastSpeech2Variance
from utils.hparams import hparams


class DiffSingerAcoustic(ParameterAdaptorModule, CategorizedModule):
    @property
    def category(self):
        return 'acoustic'

    def __init__(self, vocab_size, out_dims):
        super().__init__()
        self.fs2 = FastSpeech2Acoustic(
            vocab_size=vocab_size
        )

        self.diffusion = GaussianDiffusion(
            out_dims=out_dims,
            num_feats=1,
            timesteps=hparams['timesteps'],
            k_step=hparams['K_step'],
            denoiser_type=hparams['diff_decoder_type'],
            denoiser_args={
                'n_layers': hparams['residual_layers'],
                'n_chans': hparams['residual_channels'],
                'n_dilates': hparams['dilation_cycle_length'],
            },
            spec_min=hparams['spec_min'],
            spec_max=hparams['spec_max']
        )

    def forward(
            self, txt_tokens, mel2ph, f0, key_shift=None, speed=None,
            spk_embed_id=None, gt_mel=None, infer=True, **kwargs
    ):
        condition = self.fs2(
            txt_tokens, mel2ph, f0, key_shift=key_shift, speed=speed,
            spk_embed_id=spk_embed_id, **kwargs
        )

        if infer:
            mel_pred = self.diffusion(condition, infer=True)
            mel_pred *= ((mel2ph > 0).float()[:, :, None])
            return mel_pred
        else:
            x_recon, noise = self.diffusion(condition, gt_spec=gt_mel, infer=False)
            return x_recon, noise


class DiffSingerVariance(ParameterAdaptorModule, CategorizedModule):
    @property
    def category(self):
        return 'variance'

    def __init__(self, vocab_size):
        super().__init__()
        self.predict_dur = hparams['predict_dur']
        self.predict_pitch = hparams['predict_pitch']

        self.use_spk_id = hparams['use_spk_id']
        if self.use_spk_id:
            self.spk_embed = Embedding(hparams['num_spk'], hparams['hidden_size'])

        self.fs2 = FastSpeech2Variance(
            vocab_size=vocab_size
        )
        self.rr = RhythmRegulator()
        self.lr = LengthRegulator()

        if self.predict_pitch:
            self.pitch_retake_embed = Embedding(2, hparams['hidden_size'])
            pitch_hparams = hparams['pitch_prediction_args']
            self.base_pitch_embed = Linear(1, hparams['hidden_size'])
            self.pitch_predictor = PitchDiffusion(
                vmin=pitch_hparams['pitd_norm_min'],
                vmax=pitch_hparams['pitd_norm_max'],
                cmin=pitch_hparams['pitd_clip_min'],
                cmax=pitch_hparams['pitd_clip_max'],
                repeat_bins=pitch_hparams['repeat_bins'],
                timesteps=hparams['timesteps'],
                k_step=hparams['K_step'],
                denoiser_type=hparams['diff_decoder_type'],
                denoiser_args={
                    'n_layers': pitch_hparams['residual_layers'],
                    'n_chans': pitch_hparams['residual_channels'],
                    'n_dilates': pitch_hparams['dilation_cycle_length'],
                }
            )

        if self.predict_variances:
            self.pitch_embed = Linear(1, hparams['hidden_size'])
            self.variance_embeds = nn.ModuleDict({
                v_name: Linear(1, hparams['hidden_size'])
                for v_name in self.variance_prediction_list
            })
            self.variance_predictor = self.build_adaptor()

    def forward(
            self, txt_tokens, midi, ph2word, ph_dur=None, word_dur=None, mel2ph=None,
<<<<<<< HEAD
            base_pitch=None, pitch=None, retake=None, expressiveness=None,
=======
            base_pitch=None, pitch=None, pitch_retake=None, variance_retake: Dict[str, Tensor] = None,
>>>>>>> f3dd1ecc
            spk_id=None, infer=True, **kwargs
    ):
        if self.use_spk_id:
            ph_spk_mix_embed = kwargs.get('ph_spk_mix_embed')
            spk_mix_embed = kwargs.get('spk_mix_embed')
            if ph_spk_mix_embed is not None and spk_mix_embed is not None:
                ph_spk_embed = ph_spk_mix_embed
                spk_embed = spk_mix_embed
            else:
                ph_spk_embed = spk_embed = self.spk_embed(spk_id)[:, None, :]  # [B,] => [B, T=1, H]
        else:
            ph_spk_embed = spk_embed = None

        encoder_out, dur_pred_out = self.fs2(
            txt_tokens, midi=midi, ph2word=ph2word,
            ph_dur=ph_dur, word_dur=word_dur,
            spk_embed=ph_spk_embed, infer=infer
        )

        if not self.predict_pitch and not self.predict_variances:
            return dur_pred_out, None, ({} if infer else None)

        if mel2ph is None and word_dur is not None:  # inference from file
            dur_pred_align = self.rr(dur_pred_out, ph2word, word_dur)
            mel2ph = self.lr(dur_pred_align)
            mel2ph = F.pad(mel2ph, [0, base_pitch.shape[1] - mel2ph.shape[1]])

        encoder_out = F.pad(encoder_out, [0, 0, 1, 0])
        mel2ph_ = mel2ph[..., None].repeat([1, 1, hparams['hidden_size']])
        condition = torch.gather(encoder_out, 1, mel2ph_)

        if self.use_spk_id:
            condition += spk_embed
<<<<<<< HEAD

        retake_ = torch.ones(1, 1, dtype=torch.bool, device=txt_tokens.device) \
            if retake is None else retake  # [B=1, T=1]

        if expressiveness is None:
            retake_embed = self.retake_embed(retake_.long())
            pitch_cond = var_cond = condition + retake_embed
        else:
            if self.predict_pitch:
                retake_true_embed = self.retake_embed(
                    torch.ones(1, 1, dtype=torch.long, device=txt_tokens.device)
                )  # [B=1, T=1] => [B=1, T=1, H]
                retake_false_embed = self.retake_embed(
                    torch.zeros(1, 1, dtype=torch.long, device=txt_tokens.device)
                )  # [B=1, T=1] => [B=1, T=1, H]
                expressiveness = (expressiveness * retake_)[:, :, None]  # [B, T, 1]
                pitch_retake_embed = expressiveness * retake_true_embed + (1. - expressiveness) * retake_false_embed
                pitch_cond = condition + pitch_retake_embed
            else:
                pitch_cond = None

            if self.predict_variances:
                var_retake_embed = self.retake_embed(retake_.long())
                var_cond = condition + var_retake_embed
            else:
                var_cond = None

        if self.predict_pitch:
            if retake is not None:
                base_pitch = base_pitch * retake + pitch * ~retake
=======

        if self.predict_pitch:
            if pitch_retake is None:
                pitch_retake_embed = self.pitch_retake_embed(torch.ones_like(mel2ph))
            else:
                pitch_retake_embed = self.pitch_retake_embed(pitch_retake.long())
                base_pitch = base_pitch * pitch_retake + pitch * ~pitch_retake
            pitch_cond = condition + pitch_retake_embed
>>>>>>> f3dd1ecc
            pitch_cond += self.base_pitch_embed(base_pitch[:, :, None])
            if infer:
                pitch_pred_out = self.pitch_predictor(pitch_cond, infer=True)
            else:
                pitch_pred_out = self.pitch_predictor(pitch_cond, pitch - base_pitch, infer=False)
        else:
            pitch_pred_out = None

        if not self.predict_variances:
            return dur_pred_out, pitch_pred_out, ({} if infer else None)

        if pitch is None:
            pitch = base_pitch + pitch_pred_out
        var_cond += self.pitch_embed(pitch[:, :, None])

        variance_inputs = self.collect_variance_inputs(**kwargs)
        if variance_retake is not None:
            variance_embeds = [
                self.variance_embeds[v_name](v_input[:, :, None]) * ~variance_retake[v_name][:, :, None]
                for v_name, v_input in zip(self.variance_prediction_list, variance_inputs)
            ]
<<<<<<< HEAD
        var_cond += torch.stack(variance_embeds, dim=-1).sum(-1)
=======
            condition += torch.stack(variance_embeds, dim=-1).sum(-1)
>>>>>>> f3dd1ecc

        variance_outputs = self.variance_predictor(var_cond, variance_inputs, infer)

        if infer:
            variances_pred_out = self.collect_variance_outputs(variance_outputs)
        else:
            variances_pred_out = variance_outputs

        return dur_pred_out, pitch_pred_out, variances_pred_out<|MERGE_RESOLUTION|>--- conflicted
+++ resolved
@@ -114,11 +114,8 @@
 
     def forward(
             self, txt_tokens, midi, ph2word, ph_dur=None, word_dur=None, mel2ph=None,
-<<<<<<< HEAD
-            base_pitch=None, pitch=None, retake=None, expressiveness=None,
-=======
-            base_pitch=None, pitch=None, pitch_retake=None, variance_retake: Dict[str, Tensor] = None,
->>>>>>> f3dd1ecc
+            base_pitch=None, pitch=None, pitch_expr=None, pitch_retake=None,
+            variance_retake: Dict[str, Tensor] = None,
             spk_id=None, infer=True, **kwargs
     ):
         if self.use_spk_id:
@@ -152,47 +149,25 @@
 
         if self.use_spk_id:
             condition += spk_embed
-<<<<<<< HEAD
-
-        retake_ = torch.ones(1, 1, dtype=torch.bool, device=txt_tokens.device) \
-            if retake is None else retake  # [B=1, T=1]
-
-        if expressiveness is None:
-            retake_embed = self.retake_embed(retake_.long())
-            pitch_cond = var_cond = condition + retake_embed
-        else:
-            if self.predict_pitch:
+
+        if self.predict_pitch:
+            if pitch_retake is None:
+                pitch_retake = torch.ones_like(mel2ph, dtype=torch.bool)
+
+            if pitch_expr is None:
+                pitch_retake_embed = self.pitch_retake_embed(pitch_retake.long())
+            else:
                 retake_true_embed = self.retake_embed(
                     torch.ones(1, 1, dtype=torch.long, device=txt_tokens.device)
                 )  # [B=1, T=1] => [B=1, T=1, H]
                 retake_false_embed = self.retake_embed(
                     torch.zeros(1, 1, dtype=torch.long, device=txt_tokens.device)
                 )  # [B=1, T=1] => [B=1, T=1, H]
-                expressiveness = (expressiveness * retake_)[:, :, None]  # [B, T, 1]
-                pitch_retake_embed = expressiveness * retake_true_embed + (1. - expressiveness) * retake_false_embed
-                pitch_cond = condition + pitch_retake_embed
-            else:
-                pitch_cond = None
-
-            if self.predict_variances:
-                var_retake_embed = self.retake_embed(retake_.long())
-                var_cond = condition + var_retake_embed
-            else:
-                var_cond = None
-
-        if self.predict_pitch:
-            if retake is not None:
-                base_pitch = base_pitch * retake + pitch * ~retake
-=======
-
-        if self.predict_pitch:
-            if pitch_retake is None:
-                pitch_retake_embed = self.pitch_retake_embed(torch.ones_like(mel2ph))
-            else:
-                pitch_retake_embed = self.pitch_retake_embed(pitch_retake.long())
-                base_pitch = base_pitch * pitch_retake + pitch * ~pitch_retake
+                pitch_expr = (pitch_expr * pitch_retake)[:, :, None]  # [B, T, 1]
+                pitch_retake_embed = pitch_expr * retake_true_embed + (1. - pitch_expr) * retake_false_embed
+
             pitch_cond = condition + pitch_retake_embed
->>>>>>> f3dd1ecc
+            base_pitch = base_pitch * pitch_retake + pitch * ~pitch_retake
             pitch_cond += self.base_pitch_embed(base_pitch[:, :, None])
             if infer:
                 pitch_pred_out = self.pitch_predictor(pitch_cond, infer=True)
@@ -206,7 +181,7 @@
 
         if pitch is None:
             pitch = base_pitch + pitch_pred_out
-        var_cond += self.pitch_embed(pitch[:, :, None])
+        condition += self.pitch_embed(pitch[:, :, None])
 
         variance_inputs = self.collect_variance_inputs(**kwargs)
         if variance_retake is not None:
@@ -214,13 +189,9 @@
                 self.variance_embeds[v_name](v_input[:, :, None]) * ~variance_retake[v_name][:, :, None]
                 for v_name, v_input in zip(self.variance_prediction_list, variance_inputs)
             ]
-<<<<<<< HEAD
-        var_cond += torch.stack(variance_embeds, dim=-1).sum(-1)
-=======
             condition += torch.stack(variance_embeds, dim=-1).sum(-1)
->>>>>>> f3dd1ecc
-
-        variance_outputs = self.variance_predictor(var_cond, variance_inputs, infer)
+
+        variance_outputs = self.variance_predictor(condition, variance_inputs, infer)
 
         if infer:
             variances_pred_out = self.collect_variance_outputs(variance_outputs)
