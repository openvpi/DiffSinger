"""
    item: one piece of data
    item_name: data id
    wav_fn: wave file path
    spk: dataset name
    ph_seq: phoneme sequence
    ph_dur: phoneme durations
"""
import csv
import os
import pathlib
import random
from copy import deepcopy

import numpy as np
import torch

from basics.base_binarizer import BaseBinarizer
from basics.base_pe import BasePE
from modules.fastspeech.tts_modules import LengthRegulator
from modules.pe import initialize_pe
from modules.vocoders.registry import VOCODERS
from utils.binarizer_utils import (
    DecomposedWaveform,
    SinusoidalSmoothingConv1d,
    get_mel2ph_torch,
    get_energy_librosa,
    get_breathiness_pyworld,
    get_voicing_pyworld,
    get_tension_base_harmonic,
)
from utils.hparams import hparams

os.environ["OMP_NUM_THREADS"] = "1"
ACOUSTIC_ITEM_ATTRIBUTES = [
    'spk_id',
    'mel',
    'tokens',
    'mel2ph',
    'f0',
    'energy',
    'breathiness',
    'voicing',
    'tension',
    'key_shift',
    'speed',
]

pitch_extractor: BasePE = None
energy_smooth: SinusoidalSmoothingConv1d = None
breathiness_smooth: SinusoidalSmoothingConv1d = None
voicing_smooth: SinusoidalSmoothingConv1d = None
tension_smooth: SinusoidalSmoothingConv1d = None


class AcousticBinarizer(BaseBinarizer):
    def __init__(self):
        super().__init__(data_attrs=ACOUSTIC_ITEM_ATTRIBUTES)
        self.lr = LengthRegulator()
        self.need_energy = hparams['use_energy_embed']
        self.need_breathiness = hparams['use_breathiness_embed']
        self.need_voicing = hparams['use_voicing_embed']
        self.need_tension = hparams['use_tension_embed']

    def load_meta_data(self, raw_data_dir: pathlib.Path, ds_id, spk_id):
        meta_data_dict = {}
        with open(raw_data_dir / 'transcriptions.csv', 'r', encoding='utf-8') as f:
            for utterance_label in csv.DictReader(f):
                item_name = utterance_label['name']
                temp_dict = {
                    'wav_fn': str(raw_data_dir / 'wavs' / f'{item_name}.wav'),
                    'ph_seq': utterance_label['ph_seq'].split(),
                    'ph_dur': [float(x) for x in utterance_label['ph_dur'].split()],
                    'spk_id': spk_id,
                    'spk_name': self.speakers[ds_id],
                }
                assert len(temp_dict['ph_seq']) == len(temp_dict['ph_dur']), \
                    f'Lengths of ph_seq and ph_dur mismatch in \'{item_name}\'.'
                meta_data_dict[f'{ds_id}:{item_name}'] = temp_dict

        self.items.update(meta_data_dict)

    @torch.no_grad()
    def process_item(self, item_name, meta_data, binarization_args):
        if hparams['vocoder'] in VOCODERS:
            wav, mel = VOCODERS[hparams['vocoder']].wav2spec(meta_data['wav_fn'])
        else:
            wav, mel = VOCODERS[hparams['vocoder'].split('.')[-1]].wav2spec(meta_data['wav_fn'])
        length = mel.shape[0]
        seconds = length * hparams['hop_size'] / hparams['audio_sample_rate']
        processed_input = {
            'name': item_name,
            'wav_fn': meta_data['wav_fn'],
            'spk_id': meta_data['spk_id'],
            'spk_name': meta_data['spk_name'],
            'seconds': seconds,
            'length': length,
            'mel': mel,
            'tokens': np.array(self.phone_encoder.encode(meta_data['ph_seq']), dtype=np.int64),
            'ph_dur': np.array(meta_data['ph_dur']).astype(np.float32),
        }

        # get ground truth dur
        processed_input['mel2ph'] = get_mel2ph_torch(
            self.lr, torch.from_numpy(processed_input['ph_dur']), length, self.timestep, device=self.device
        ).cpu().numpy()

        # get ground truth f0
        global pitch_extractor
        if pitch_extractor is None:
            pitch_extractor = initialize_pe()
        gt_f0, uv = pitch_extractor.get_pitch(
<<<<<<< HEAD
            wav, length, hparams, interp_uv=True
=======
            wav, samplerate=hparams['audio_sample_rate'], length=length,
            hop_size=hparams['hop_size'], f0_min=hparams['f0_min'], f0_max=hparams['f0_max'],
            interp_uv=hparams['interp_uv']
>>>>>>> e5c79c0c
        )
        if uv.all():  # All unvoiced
            print(f'Skipped \'{item_name}\': empty gt f0')
            return None
        processed_input['f0'] = gt_f0.astype(np.float32)

        if self.need_energy:
            # get ground truth energy
            energy = get_energy_librosa(
                wav, length, hop_size=hparams['hop_size'], win_size=hparams['win_size']
            ).astype(np.float32)

            global energy_smooth
            if energy_smooth is None:
                energy_smooth = SinusoidalSmoothingConv1d(
                    round(hparams['energy_smooth_width'] / self.timestep)
                ).eval().to(self.device)
            energy = energy_smooth(torch.from_numpy(energy).to(self.device)[None])[0]

            processed_input['energy'] = energy.cpu().numpy()

        # create a DeconstructedWaveform object for further feature extraction
        dec_waveform = DecomposedWaveform(
            wav, samplerate=hparams['audio_sample_rate'], f0=gt_f0 * ~uv,
            hop_size=hparams['hop_size'], fft_size=hparams['fft_size'], win_size=hparams['win_size']
        )

        if self.need_breathiness:
            # get ground truth breathiness
            breathiness = get_breathiness_pyworld(
                dec_waveform, None, None, length=length
            )

            global breathiness_smooth
            if breathiness_smooth is None:
                breathiness_smooth = SinusoidalSmoothingConv1d(
                    round(hparams['breathiness_smooth_width'] / self.timestep)
                ).eval().to(self.device)
            breathiness = breathiness_smooth(torch.from_numpy(breathiness).to(self.device)[None])[0]

            processed_input['breathiness'] = breathiness.cpu().numpy()

        if self.need_voicing:
            # get ground truth voicing
            voicing = get_voicing_pyworld(
                dec_waveform, None, None, length=length
            )

            global voicing_smooth
            if voicing_smooth is None:
                voicing_smooth = SinusoidalSmoothingConv1d(
                    round(hparams['voicing_smooth_width'] / self.timestep)
                ).eval().to(self.device)
            voicing = voicing_smooth(torch.from_numpy(voicing).to(self.device)[None])[0]

            processed_input['voicing'] = voicing.cpu().numpy()

        if self.need_tension:
            # get ground truth tension
            tension = get_tension_base_harmonic(
                dec_waveform, None, None, length=length, domain='logit'
            )

            global tension_smooth
            if tension_smooth is None:
                tension_smooth = SinusoidalSmoothingConv1d(
                    round(hparams['tension_smooth_width'] / self.timestep)
                ).eval().to(self.device)
            tension = tension_smooth(torch.from_numpy(tension).to(self.device)[None])[0]
            if tension.isnan().any():
                print('Error:', item_name)
                print(tension)
                return None

            processed_input['tension'] = tension.cpu().numpy()

        if hparams.get('use_key_shift_embed', False):
            processed_input['key_shift'] = 0.

        if hparams.get('use_speed_embed', False):
            processed_input['speed'] = 1.

        return processed_input

    def arrange_data_augmentation(self, data_iterator):
        aug_map = {}
        aug_list = []
        all_item_names = [item_name for item_name, _ in data_iterator]
        total_scale = 0
        aug_pe = initialize_pe()
        if self.augmentation_args['random_pitch_shifting']['enabled']:
            from augmentation.spec_stretch import SpectrogramStretchAugmentation
            aug_args = self.augmentation_args['random_pitch_shifting']
            key_shift_min, key_shift_max = aug_args['range']
            assert hparams.get('use_key_shift_embed', False), \
                'Random pitch shifting augmentation requires use_key_shift_embed == True.'
            assert key_shift_min < 0 < key_shift_max, \
                'Random pitch shifting augmentation must have a range where min < 0 < max.'

            aug_ins = SpectrogramStretchAugmentation(self.raw_data_dirs, aug_args, pe=aug_pe)
            scale = aug_args['scale']
            aug_item_names = random.choices(all_item_names, k=int(scale * len(all_item_names)))

            for aug_item_name in aug_item_names:
                rand = random.uniform(-1, 1)
                if rand < 0:
                    key_shift = key_shift_min * abs(rand)
                else:
                    key_shift = key_shift_max * rand
                aug_task = {
                    'name': aug_item_name,
                    'func': aug_ins.process_item,
                    'kwargs': {'key_shift': key_shift}
                }
                if aug_item_name in aug_map:
                    aug_map[aug_item_name].append(aug_task)
                else:
                    aug_map[aug_item_name] = [aug_task]
                aug_list.append(aug_task)

            total_scale += scale

        if self.augmentation_args['fixed_pitch_shifting']['enabled']:
            from augmentation.spec_stretch import SpectrogramStretchAugmentation
            aug_args = self.augmentation_args['fixed_pitch_shifting']
            targets = aug_args['targets']
            scale = aug_args['scale']
            spk_id_size = max(self.spk_ids) + 1
            min_num_spk = (1 + len(targets)) * spk_id_size
            assert not self.augmentation_args['random_pitch_shifting']['enabled'], \
                'Fixed pitch shifting augmentation is not compatible with random pitch shifting.'
            assert len(targets) == len(set(targets)), \
                'Fixed pitch shifting augmentation requires having no duplicate targets.'
            assert hparams['use_spk_id'], 'Fixed pitch shifting augmentation requires use_spk_id == True.'
            assert hparams['num_spk'] >= min_num_spk, \
                f'Fixed pitch shifting augmentation requires num_spk >= (1 + len(targets)) * (max(spk_ids) + 1).'
            assert scale < 1, 'Fixed pitch shifting augmentation requires scale < 1.'

            aug_ins = SpectrogramStretchAugmentation(self.raw_data_dirs, aug_args, pe=aug_pe)
            for i, target in enumerate(targets):
                aug_item_names = random.choices(all_item_names, k=int(scale * len(all_item_names)))
                for aug_item_name in aug_item_names:
                    replace_spk_id = self.spk_ids[int(aug_item_name.split(':', maxsplit=1)[0])] + (i + 1) * spk_id_size
                    aug_task = {
                        'name': aug_item_name,
                        'func': aug_ins.process_item,
                        'kwargs': {'key_shift': target, 'replace_spk_id': replace_spk_id}
                    }
                    if aug_item_name in aug_map:
                        aug_map[aug_item_name].append(aug_task)
                    else:
                        aug_map[aug_item_name] = [aug_task]
                    aug_list.append(aug_task)

            total_scale += scale * len(targets)

        if self.augmentation_args['random_time_stretching']['enabled']:
            from augmentation.spec_stretch import SpectrogramStretchAugmentation
            aug_args = self.augmentation_args['random_time_stretching']
            speed_min, speed_max = aug_args['range']
            assert hparams.get('use_speed_embed', False), \
                'Random time stretching augmentation requires use_speed_embed == True.'
            assert 0 < speed_min < 1 < speed_max, \
                'Random time stretching augmentation must have a range where 0 < min < 1 < max.'

            aug_ins = SpectrogramStretchAugmentation(self.raw_data_dirs, aug_args, pe=aug_pe)
            scale = aug_args['scale']
            k_from_raw = int(scale / (1 + total_scale) * len(all_item_names))
            k_from_aug = int(total_scale * scale / (1 + total_scale) * len(all_item_names))
            k_mutate = int(total_scale * scale / (1 + scale) * len(all_item_names))
            aug_types = [0] * k_from_raw + [1] * k_from_aug + [2] * k_mutate
            aug_items = random.choices(all_item_names, k=k_from_raw) + random.choices(aug_list, k=k_from_aug + k_mutate)

            for aug_type, aug_item in zip(aug_types, aug_items):
                # Uniform distribution in log domain
                speed = speed_min * (speed_max / speed_min) ** random.random()
                if aug_type == 0:
                    aug_task = {
                        'name': aug_item,
                        'func': aug_ins.process_item,
                        'kwargs': {'speed': speed}
                    }
                    if aug_item in aug_map:
                        aug_map[aug_item].append(aug_task)
                    else:
                        aug_map[aug_item] = [aug_task]
                    aug_list.append(aug_task)
                elif aug_type == 1:
                    aug_task = {
                        'name': aug_item,
                        'func': aug_item['func'],
                        'kwargs': deepcopy(aug_item['kwargs'])
                    }
                    aug_task['kwargs']['speed'] = speed
                    if aug_item['name'] in aug_map:
                        aug_map[aug_item['name']].append(aug_task)
                    else:
                        aug_map[aug_item['name']] = [aug_task]
                    aug_list.append(aug_task)
                elif aug_type == 2:
                    aug_item['kwargs']['speed'] = speed

            total_scale += scale

        return aug_map<|MERGE_RESOLUTION|>--- conflicted
+++ resolved
@@ -110,13 +110,9 @@
         if pitch_extractor is None:
             pitch_extractor = initialize_pe()
         gt_f0, uv = pitch_extractor.get_pitch(
-<<<<<<< HEAD
-            wav, length, hparams, interp_uv=True
-=======
             wav, samplerate=hparams['audio_sample_rate'], length=length,
             hop_size=hparams['hop_size'], f0_min=hparams['f0_min'], f0_max=hparams['f0_max'],
-            interp_uv=hparams['interp_uv']
->>>>>>> e5c79c0c
+            interp_uv=True
         )
         if uv.all():  # All unvoiced
             print(f'Skipped \'{item_name}\': empty gt f0')
