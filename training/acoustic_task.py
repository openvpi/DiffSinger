--- conflicted
+++ resolved
@@ -80,12 +80,9 @@
             self.required_variances.append('energy')
         if hparams['use_breathiness_embed']:
             self.required_variances.append('breathiness')
-<<<<<<< HEAD
         if hparams['use_tension_embed']:
             self.required_variances.append('tension')
-=======
         super()._finish_init()
->>>>>>> 4d8210ec
 
     def _build_model(self):
         return DiffSingerAcoustic(
@@ -169,7 +166,6 @@
                     if mel_out.diff_out is not None:
                         self.plot_mel(data_idx, sample['mel'][i], mel_out.diff_out[i], 'diffmel')
         return losses, sample['size']
-
 
     ############
     # validation plots
