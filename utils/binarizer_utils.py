--- conflicted
+++ resolved
@@ -40,23 +40,12 @@
     :param interp_uv: Interpolate unvoiced parts
     :return: f0, uv
     """
-<<<<<<< HEAD
     hop_size = int(np.round(hop_size * speed))
     time_step = hop_size / samplerate
 
     l_pad = int(np.ceil(1.5 / f0_min * samplerate))
     r_pad = hop_size * ((len(waveform) - 1) // hop_size + 1) - len(waveform) + l_pad + 1
     waveform = np.pad(waveform, (l_pad, r_pad))
-=======
-    hop_size = int(np.round(hparams['hop_size'] * speed))
-    time_step = hop_size / hparams['audio_sample_rate']
-    f0_min = hparams['f0_min']
-    f0_max = hparams['f0_max']
-    
-    l_pad = int(np.ceil(1.5 / f0_min * hparams['audio_sample_rate']))
-    r_pad = hop_size * ((len(wav_data) - 1) // hop_size + 1) - len(wav_data) + l_pad + 1
-    wav_data = np.pad(wav_data, (l_pad, r_pad))
->>>>>>> 0392c9ab
 
     # noinspection PyArgumentList
     s = parselmouth.Sound(waveform, sampling_frequency=samplerate).to_pitch_ac(
@@ -119,7 +108,11 @@
         return self._win_size
 
     def _world_extraction(self):
-        x = self._waveform.astype(np.double)
+        # Add a tiny noise to the signal to avoid NaN results of D4C in rare edge cases
+        # References:
+        #   - https://github.com/JeremyCCHsu/Python-Wrapper-for-World-Vocoder/issues/50
+        #   - https://github.com/mmorise/World/issues/116
+        x = self._waveform.astype(np.double) + np.random.randn(*self._waveform.shape) * 1e-5
         samplerate = self._samplerate
         f0 = self._f0.astype(np.double)
 
@@ -277,7 +270,6 @@
     :param win_size: Window size, in number of samples
     :return: breathiness
     """
-<<<<<<< HEAD
     if not isinstance(waveform, DeconstructedWaveform):
         waveform = DeconstructedWaveform(
             waveform=waveform, samplerate=samplerate, f0=f0,
@@ -288,34 +280,6 @@
         waveform_ap, length=length,
         hop_size=waveform.hop_size, win_size=waveform.win_size
     )
-=======
-    sample_rate = hparams['audio_sample_rate']
-    hop_size = hparams['hop_size']
-    fft_size = hparams['fft_size']
-
-    # Add a tiny noise to the signal to avoid NaN results of D4C in rare edge cases
-    # References:
-    #   - https://github.com/JeremyCCHsu/Python-Wrapper-for-World-Vocoder/issues/50
-    #   - https://github.com/mmorise/World/issues/116
-    x = wav_data.astype(np.double) + np.random.randn(*wav_data.shape) * 1e-5
-    f0 = f0.astype(np.double)
-    wav_frames = (x.shape[0] + hop_size - 1) // hop_size
-    f0_frames = f0.shape[0]
-    if f0_frames < wav_frames:
-        f0 = np.pad(f0, (0, wav_frames - f0_frames), mode='constant', constant_values=(f0[0], f0[-1]))
-    elif f0_frames > wav_frames:
-        f0 = f0[:wav_frames]
-
-    time_step = hop_size / sample_rate
-    t = np.arange(0, wav_frames) * time_step
-    sp = pw.cheaptrick(x, f0, t, sample_rate, fft_size=fft_size)  # extract smoothed spectrogram
-    ap = pw.d4c(x, f0, t, sample_rate, fft_size=fft_size)  # extract aperiodicity
-    y = pw.synthesize(
-        f0, np.clip(sp * ap * ap, a_min=1e-16, a_max=None), np.ones_like(ap), sample_rate,
-        frame_period=time_step * 1000
-    ).astype(np.float32)  # synthesize the aperiodic part using the parameters
-    breathiness = get_energy_librosa(y, length, hparams)
->>>>>>> 0392c9ab
     return breathiness
 
 
